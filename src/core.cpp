/*
    Copyright (C) 2013 by Maxim Biro <nurupo.contributions@gmail.com>

    This file is part of Tox Qt GUI.

    This program is free software: you can redistribute it and/or modify
    it under the terms of the GNU General Public License as published by
    the Free Software Foundation, either version 3 of the License, or
    (at your option) any later version.
    This program is distributed in the hope that it will be useful,
    but WITHOUT ANY WARRANTY; without even the implied warranty of
    MERCHANTABILITY or FITNESS FOR A PARTICULAR PURPOSE.

    See the COPYING file for more details.
*/

#include "core.h"
#include "misc/cdata.h"
#include "misc/cstring.h"
#include "misc/settings.h"
#include "widget/widget.h"
#include "historykeeper.h"
#include "src/audio.h"

#include <tox/tox.h>

#include <ctime>
#include <functional>

#include <QDebug>
#include <QDir>
#include <QFile>
#include <QSaveFile>
#include <QStandardPaths>
#include <QThread>
#include <QTimer>
#include <QCoreApplication>
#include <QDateTime>
#include <QList>
#include <QBuffer>
#include <QMutexLocker>

const QString Core::CONFIG_FILE_NAME = "data";
const QString Core::TOX_EXT = ".tox";
QList<ToxFile> Core::fileSendQueue;
QList<ToxFile> Core::fileRecvQueue;
QHash<int, ToxGroupCall> Core::groupCalls;
QThread* Core::coreThread{nullptr};

#define MAX_GROUP_MESSAGE_LEN 1024

Core::Core(Camera* cam, QThread *CoreThread, QString loadPath) :
    tox(nullptr), camera(cam), loadPath(loadPath), ready{false}
{
    qDebug() << "Core: loading Tox from" << loadPath;

    coreThread = CoreThread;

    Audio::getInstance();

    videobuf = new uint8_t[videobufsize];

    for (int i = 0; i < ptCounter; i++)
        pwsaltedkeys[i] = nullptr;

    toxTimer = new QTimer(this);
    toxTimer->setSingleShot(true);
    connect(toxTimer, &QTimer::timeout, this, &Core::process);
    //connect(fileTimer, &QTimer::timeout, this, &Core::fileHeartbeat);
    connect(&Settings::getInstance(), &Settings::dhtServerListChanged, this, &Core::process);
    connect(this, SIGNAL(fileTransferFinished(ToxFile)), this, SLOT(onFileTransferFinished(ToxFile)));

    for (int i=0; i<TOXAV_MAX_CALLS;i++)
    {
        calls[i].active = false;
        calls[i].alSource = 0;
        calls[i].sendAudioTimer = new QTimer();
        calls[i].sendVideoTimer = new QTimer();
        calls[i].sendAudioTimer->moveToThread(coreThread);
        calls[i].sendVideoTimer->moveToThread(coreThread);
        connect(calls[i].sendVideoTimer, &QTimer::timeout, [this,i](){sendCallVideo(i);});
    }

    // OpenAL init
    QString outDevDescr = Settings::getInstance().getOutDev();
    Audio::openOutput(outDevDescr);
    QString inDevDescr = Settings::getInstance().getInDev();
    Audio::openInput(inDevDescr);
}

void Core::deadifyTox()
{
<<<<<<< HEAD
    qDebug() << "Deleting Core";

    clearPassword(Core::ptMain);
    clearPassword(Core::ptHistory);

    toxTimer->stop();
    coreThread->exit(0);
    while (coreThread->isRunning())
    {
        qApp->processEvents();
        coreThread->wait(500);
    }

    if (tox)
=======
    if (toxav)
>>>>>>> 0470b5a6
    {
        toxav_kill(toxav);
        toxav = nullptr;
    }
    if (tox)
    {
        tox_kill(tox);
        tox = nullptr;
    }
}

Core::~Core()
{
    deadifyTox();

    if (videobuf)
    {
        delete[] videobuf;
        videobuf=nullptr;
    }

    Audio::closeInput();
    Audio::closeOutput();
}

Core* Core::getInstance()
{
    return Widget::getInstance()->getCore();
}

void Core::make_tox()
{
    // IPv6 needed for LAN discovery, but can crash some weird routers. On by default, can be disabled in options.
    bool enableIPv6 = Settings::getInstance().getEnableIPv6();
    bool forceTCP = Settings::getInstance().getForceTCP();
    ProxyType proxyType = Settings::getInstance().getProxyType();

    if (enableIPv6)
        qDebug() << "Core starting with IPv6 enabled";
    else
        qWarning() << "Core starting with IPv6 disabled. LAN discovery may not work properly.";

    Tox_Options toxOptions;
    toxOptions.ipv6enabled = enableIPv6;
    toxOptions.udp_disabled = forceTCP;

    // No proxy by default
    toxOptions.proxy_type = TOX_PROXY_NONE;
    toxOptions.proxy_address[0] = 0;
    toxOptions.proxy_port = 0;

    if (proxyType != ProxyType::ptNone)
    {
        QString proxyAddr = Settings::getInstance().getProxyAddr();
        int proxyPort = Settings::getInstance().getProxyPort();

        if (proxyAddr.length() > 255)
        {
            qWarning() << "Core: proxy address" << proxyAddr << "is too long";
        }
        else if (proxyAddr != "" && proxyPort > 0)
        {
            qDebug() << "Core: using proxy" << proxyAddr << ":" << proxyPort;
            // protection against changings in TOX_PROXY_TYPE enum
            if (proxyType == ProxyType::ptSOCKS5)
                toxOptions.proxy_type = TOX_PROXY_SOCKS5;
            else if (proxyType == ProxyType::ptHTTP)
                toxOptions.proxy_type = TOX_PROXY_HTTP;
            uint16_t sz = CString::fromString(proxyAddr, (unsigned char*)toxOptions.proxy_address);
            toxOptions.proxy_address[sz] = 0;
            toxOptions.proxy_port = proxyPort;
        }
    }

    tox = tox_new(&toxOptions);
    if (tox == nullptr)
    {
        if (enableIPv6) // Fallback to IPv4
        {
            toxOptions.ipv6enabled = false;
            tox = tox_new(&toxOptions);
            if (tox == nullptr)
            {
                if (toxOptions.proxy_type != TOX_PROXY_NONE)
                {
                    qCritical() << "Core: bad proxy! no toxcore!";
                    emit badProxy();
                }
                else
                {
                    qCritical() << "Tox core failed to start";
                    emit failedToStart();
                }
                return;
            }
            else
                qWarning() << "Core failed to start with IPv6, falling back to IPv4. LAN discovery may not work properly.";
        }
        else if (toxOptions.proxy_type != TOX_PROXY_NONE)
        {
            emit badProxy();
            return;
        }
        else
        {
            qCritical() << "Tox core failed to start";
            emit failedToStart();
            return;
        }
    }

    toxav = toxav_new(tox, TOXAV_MAX_CALLS);
    if (toxav == nullptr)
    {
        qCritical() << "Toxav core failed to start";
        emit failedToStart();
        return;
    }
}

void Core::start()
{
    make_tox();

    qsrand(time(nullptr));

    if (loadPath != "")
    {
        while (!loadConfiguration(loadPath))
        {
            if (loadPath.isEmpty())
            {
                QString profile;
                if ((profile = loadOldInformation()).isEmpty())
                {
                    qCritical() << "Core: loadConfiguration failed, exiting now";
                    emit failedToStart();
                    return;
                }
                else
                {
                    loadPath = QDir(Settings::getSettingsDirPath()).filePath(profile + TOX_EXT);
                    Settings::getInstance().switchProfile(profile);
                    HistoryKeeper::resetInstance(); // I'm not actually sure if this is necessary
                }
            }
        }
        // loadPath is meaningless after this
        loadPath = "";
    }
    else // new ID
    {
        setStatusMessage(tr("Toxing on qTox")); // this also solves the not updating issue
        setUsername(tr("qTox User"));
        QMetaObject::invokeMethod(Widget::getInstance(), "onSettingsClicked"); // update ui with new profile
    }

    tox_callback_friend_request(tox, onFriendRequest, this);
    tox_callback_friend_message(tox, onFriendMessage, this);
    tox_callback_friend_action(tox, onAction, this);
    tox_callback_name_change(tox, onFriendNameChange, this);
    tox_callback_typing_change(tox, onFriendTypingChange, this);
    tox_callback_status_message(tox, onStatusMessageChanged, this);
    tox_callback_user_status(tox, onUserStatusChanged, this);
    tox_callback_connection_status(tox, onConnectionStatusChanged, this);
    tox_callback_group_invite(tox, onGroupInvite, this);
    tox_callback_group_message(tox, onGroupMessage, this);
    tox_callback_group_namelist_change(tox, onGroupNamelistChange, this);
    tox_callback_group_title(tox, onGroupTitleChange, this);
    tox_callback_group_action(tox, onGroupAction, this);
    tox_callback_file_send_request(tox, onFileSendRequestCallback, this);
    tox_callback_file_control(tox, onFileControlCallback, this);
    tox_callback_file_data(tox, onFileDataCallback, this);
    tox_callback_avatar_info(tox, onAvatarInfoCallback, this);
    tox_callback_avatar_data(tox, onAvatarDataCallback, this);
    tox_callback_read_receipt(tox, onReadReceiptCallback, this);

    toxav_register_callstate_callback(toxav, onAvInvite, av_OnInvite, this);
    toxav_register_callstate_callback(toxav, onAvStart, av_OnStart, this);
    toxav_register_callstate_callback(toxav, onAvCancel, av_OnCancel, this);
    toxav_register_callstate_callback(toxav, onAvReject, av_OnReject, this);
    toxav_register_callstate_callback(toxav, onAvEnd, av_OnEnd, this);
    toxav_register_callstate_callback(toxav, onAvRinging, av_OnRinging, this);
    toxav_register_callstate_callback(toxav, onAvMediaChange, av_OnPeerCSChange, this);
    toxav_register_callstate_callback(toxav, onAvMediaChange, av_OnSelfCSChange, this);
    toxav_register_callstate_callback(toxav, onAvRequestTimeout, av_OnRequestTimeout, this);
    toxav_register_callstate_callback(toxav, onAvPeerTimeout, av_OnPeerTimeout, this);

    toxav_register_audio_callback(toxav, playCallAudio, this);
    toxav_register_video_callback(toxav, playCallVideo, this);

    QPixmap pic = Settings::getInstance().getSavedAvatar(getSelfId().toString());
    if (!pic.isNull() && !pic.size().isEmpty())
    {
        QByteArray data;
        QBuffer buffer(&data);
        buffer.open(QIODevice::WriteOnly);
        pic.save(&buffer, "PNG");
        buffer.close();
        setAvatar(TOX_AVATAR_FORMAT_PNG, data);
    }
    else
        qDebug() << "Core: Error loading self avatar";

    ready = true;

    process(); // starts its own timer
}

/* Using the now commented out statements in checkConnection(), I watched how
 * many ticks disconnects-after-initial-connect lasted. Out of roughly 15 trials,
 * 5 disconnected; 4 were DCd for less than 20 ticks, while the 5th was ~50 ticks.
 * So I set the tolerance here at 25, and initial DCs should be very rare now.
 * This should be able to go to 50 or 100 without affecting legitimate disconnects'
 * downtime, but lets be conservative for now. Edit: now ~~40~~ 30.
 */
#define CORE_DISCONNECT_TOLERANCE 30

void Core::process()
{
    if (!isReady())
        return;

    static int tolerance = CORE_DISCONNECT_TOLERANCE;
    tox_do(tox);
    toxav_do(toxav);

#ifdef DEBUG
    //we want to see the debug messages immediately
    fflush(stdout);
#endif

    if (checkConnection())
        tolerance = CORE_DISCONNECT_TOLERANCE;
    else if (!(--tolerance))
    {
        bootstrapDht();
    }

    toxTimer->start(qMin(tox_do_interval(tox), toxav_do_interval(toxav)));
}

bool Core::checkConnection()
{
    static bool isConnected = false;
    //static int count = 0;
    bool toxConnected = tox_isconnected(tox);

    if (toxConnected && !isConnected) {
        qDebug() << "Core: Connected to DHT";
        emit connected();
        isConnected = true;
        //if (count) qDebug() << "Core: disconnect count:" << count;
        //count = 0;
    } else if (!toxConnected && isConnected) {
        qDebug() << "Core: Disconnected to DHT";
        emit disconnected();
        isConnected = false;
        //count++;
    } //else if (!toxConnected) count++;
    return isConnected;
}

void Core::bootstrapDht()
{
    const Settings& s = Settings::getInstance();
    QList<Settings::DhtServer> dhtServerList = s.getDhtServerList();

    int listSize = dhtServerList.size();
    if (listSize == 0)
    {
        qDebug() << "Settings: no bootstrap list?!?";
        return;
    }
    static int j = qrand() % listSize;

    qDebug() << "Core: Bootstrapping to the DHT ...";

    int i=0;
    while (i < 2) // i think the more we bootstrap, the more we jitter because the more we overwrite nodes
    {
        const Settings::DhtServer& dhtServer = dhtServerList[j % listSize];
        if (tox_bootstrap_from_address(tox, dhtServer.address.toLatin1().data(),
            dhtServer.port, CUserId(dhtServer.userId).data()) == 1)
            qDebug() << QString("Core: Bootstrapping from ")+dhtServer.name+QString(", addr ")+dhtServer.address.toLatin1().data()
                        +QString(", port ")+QString().setNum(dhtServer.port);
        else
            qDebug() << "Core: Error bootstrapping from "+dhtServer.name;

        j++;
        i++;
    }
}

void Core::onFriendRequest(Tox*/* tox*/, const uint8_t* cUserId, const uint8_t* cMessage, uint16_t cMessageSize, void* core)
{
    emit static_cast<Core*>(core)->friendRequestReceived(CUserId::toString(cUserId), CString::toString(cMessage, cMessageSize));
}

void Core::onFriendMessage(Tox*/* tox*/, int friendId, const uint8_t* cMessage, uint16_t cMessageSize, void* core)
{
    emit static_cast<Core*>(core)->friendMessageReceived(friendId, CString::toString(cMessage, cMessageSize), false);
}

void Core::onFriendNameChange(Tox*/* tox*/, int friendId, const uint8_t* cName, uint16_t cNameSize, void* core)
{
    emit static_cast<Core*>(core)->friendUsernameChanged(friendId, CString::toString(cName, cNameSize));
}

void Core::onFriendTypingChange(Tox*/* tox*/, int friendId, uint8_t isTyping, void *core)
{
    emit static_cast<Core*>(core)->friendTypingChanged(friendId, isTyping ? true : false);
}

void Core::onStatusMessageChanged(Tox*/* tox*/, int friendId, const uint8_t* cMessage, uint16_t cMessageSize, void* core)
{
    emit static_cast<Core*>(core)->friendStatusMessageChanged(friendId, CString::toString(cMessage, cMessageSize));
}

void Core::onUserStatusChanged(Tox*/* tox*/, int friendId, uint8_t userstatus, void* core)
{
    Status status;
    switch (userstatus) {
        case TOX_USERSTATUS_NONE:
            status = Status::Online;
            break;
        case TOX_USERSTATUS_AWAY:
            status = Status::Away;
            break;
        case TOX_USERSTATUS_BUSY:
            status = Status::Busy;
            break;
        default:
            status = Status::Online;
            break;
    }

    if (status == Status::Online || status == Status::Away)
        tox_request_avatar_info(static_cast<Core*>(core)->tox, friendId);

    emit static_cast<Core*>(core)->friendStatusChanged(friendId, status);
}

void Core::onConnectionStatusChanged(Tox*/* tox*/, int friendId, uint8_t status, void* core)
{
    Status friendStatus = status ? Status::Online : Status::Offline;
    emit static_cast<Core*>(core)->friendStatusChanged(friendId, friendStatus);
    if (friendStatus == Status::Offline) {
        static_cast<Core*>(core)->checkLastOnline(friendId);

        for (ToxFile& f : fileSendQueue)
        {
            if (f.friendId == friendId && f.status == ToxFile::TRANSMITTING)
            {
                f.status = ToxFile::BROKEN;
                emit static_cast<Core*>(core)->fileTransferBrokenUnbroken(f, true);
            }
        }
        for (ToxFile& f : fileRecvQueue)
        {
            if (f.friendId == friendId && f.status == ToxFile::TRANSMITTING)
            {
                f.status = ToxFile::BROKEN;
                emit static_cast<Core*>(core)->fileTransferBrokenUnbroken(f, true);
            }
        }
    } else {
        for (ToxFile& f : fileRecvQueue)
        {
            if (f.friendId == friendId && f.status == ToxFile::BROKEN)
            {
                qDebug() << QString("Core::onConnectionStatusChanged: %1: resuming broken filetransfer from position: %2").arg(f.file->fileName()).arg(f.bytesSent);
                tox_file_send_control(static_cast<Core*>(core)->tox, friendId, 1, f.fileNum, TOX_FILECONTROL_RESUME_BROKEN, reinterpret_cast<const uint8_t*>(&f.bytesSent), sizeof(uint64_t));
                emit static_cast<Core*>(core)->fileTransferBrokenUnbroken(f, false);
            }
        }
    }
}

void Core::onAction(Tox*/* tox*/, int friendId, const uint8_t *cMessage, uint16_t cMessageSize, void *core)
{
    emit static_cast<Core*>(core)->friendMessageReceived(friendId, CString::toString(cMessage, cMessageSize), true);
}

void Core::onGroupAction(Tox*, int groupnumber, int peernumber, const uint8_t *action, uint16_t length, void* _core)
{
    Core* core = static_cast<Core*>(_core);
    emit core->groupMessageReceived(groupnumber, peernumber, CString::toString(action, length), true);
}

void Core::onGroupInvite(Tox*, int friendnumber, uint8_t type, const uint8_t *data, uint16_t length,void *core)
{
    QByteArray pk((char*)data, length);
    if (type == TOX_GROUPCHAT_TYPE_TEXT)
    {
        qDebug() << QString("Core: Text group invite by %1").arg(friendnumber);
        emit static_cast<Core*>(core)->groupInviteReceived(friendnumber,type,pk);
    }
    else if (type == TOX_GROUPCHAT_TYPE_AV)
    {
        qDebug() << QString("Core: AV group invite by %1").arg(friendnumber);
        emit static_cast<Core*>(core)->groupInviteReceived(friendnumber,type,pk);
    }
    else
    {
        qWarning() << "Core: Group invite with unknown type "<<type;
    }
}

void Core::onGroupMessage(Tox*, int groupnumber, int peernumber, const uint8_t * message, uint16_t length, void *_core)
{
    Core* core = static_cast<Core*>(_core);
    emit core->groupMessageReceived(groupnumber, peernumber, CString::toString(message, length), false);
}

void Core::onGroupNamelistChange(Tox*, int groupnumber, int peernumber, uint8_t change, void *core)
{
    qDebug() << QString("Core: Group namelist change %1:%2 %3").arg(groupnumber).arg(peernumber).arg(change);
    emit static_cast<Core*>(core)->groupNamelistChanged(groupnumber, peernumber, change);
}

void Core::onGroupTitleChange(Tox*, int groupnumber, int peernumber, const uint8_t* title, uint8_t len, void* _core)
{
    qDebug() << "Core: group" << groupnumber << "title changed by" << peernumber;
    Core* core = static_cast<Core*>(_core);
    QString author;
    if (peernumber >= 0)
        author = core->getGroupPeerName(groupnumber, peernumber);
    emit core->groupTitleChanged(groupnumber, author, CString::toString(title, len));
}

void Core::onFileSendRequestCallback(Tox*, int32_t friendnumber, uint8_t filenumber, uint64_t filesize,
                                          const uint8_t *filename, uint16_t filename_length, void *core)
{
    qDebug() << QString("Core: Received file request %1 with friend %2").arg(filenumber).arg(friendnumber);

    ToxFile file{filenumber, friendnumber,
                CString::toString(filename,filename_length).toUtf8(), "", ToxFile::RECEIVING};
    file.filesize = filesize;
    fileRecvQueue.append(file);
    emit static_cast<Core*>(core)->fileReceiveRequested(fileRecvQueue.last());
}
void Core::onFileControlCallback(Tox* tox, int32_t friendnumber, uint8_t receive_send, uint8_t filenumber,
                                      uint8_t control_type, const uint8_t* data, uint16_t length, void *core)
{
    ToxFile* file{nullptr};
    if (receive_send == 1)
    {
        for (ToxFile& f : fileSendQueue)
        {
            if (f.fileNum == filenumber && f.friendId == friendnumber)
            {
                file = &f;
                break;
            }
        }
    }
    else
    {
        for (ToxFile& f : fileRecvQueue)
        {
            if (f.fileNum == filenumber && f.friendId == friendnumber)
            {
                file = &f;
                break;
            }
        }
    }
    if (!file)
    {
        qWarning("Core::onFileControlCallback: No such file in queue");
        return;
    }
    if      (receive_send == 1 && control_type == TOX_FILECONTROL_ACCEPT)
    {
        file->status = ToxFile::TRANSMITTING;
        emit static_cast<Core*>(core)->fileTransferAccepted(*file);
        qDebug() << "Core: File control callback, file accepted";
        file->sendTimer = new QTimer(static_cast<Core*>(core));
        connect(file->sendTimer, &QTimer::timeout, std::bind(sendAllFileData,static_cast<Core*>(core), file));
        file->sendTimer->setSingleShot(true);
        file->sendTimer->start(TOX_FILE_INTERVAL);
    }
    else if (receive_send == 1 && control_type == TOX_FILECONTROL_KILL)
    {
        qDebug() << QString("Core::onFileControlCallback: Transfer of file %1 cancelled by friend %2")
                    .arg(file->fileNum).arg(file->friendId);
        file->status = ToxFile::STOPPED;
        emit static_cast<Core*>(core)->fileTransferCancelled(file->friendId, file->fileNum, ToxFile::SENDING);
        // Wait for sendAllFileData to return before deleting the ToxFile, we MUST ensure this or we'll use after free
        if (file->sendTimer)
        {
            QThread::msleep(1);
            qApp->processEvents();
            if (file->sendTimer)
            {
                delete file->sendTimer;
                file->sendTimer = nullptr;
            }
        }
        removeFileFromQueue((bool)receive_send, file->friendId, file->fileNum);
    }
    else if (receive_send == 1 && control_type == TOX_FILECONTROL_FINISHED)
    {
        qDebug() << QString("Core::onFileControlCallback: Transfer of file %1 to friend %2 is complete")
                    .arg(file->fileNum).arg(file->friendId);
        file->status = ToxFile::STOPPED;
        emit static_cast<Core*>(core)->fileTransferFinished(*file);
        removeFileFromQueue((bool)receive_send, file->friendId, file->fileNum);
    }
    else if (receive_send == 0 && control_type == TOX_FILECONTROL_KILL)
    {
        qDebug() << QString("Core::onFileControlCallback: Transfer of file %1 cancelled by friend %2")
                    .arg(file->fileNum).arg(file->friendId);
        file->status = ToxFile::STOPPED;
        emit static_cast<Core*>(core)->fileTransferCancelled(file->friendId, file->fileNum, ToxFile::RECEIVING);
        removeFileFromQueue((bool)receive_send, file->friendId, file->fileNum);
    }
    else if (receive_send == 0 && control_type == TOX_FILECONTROL_FINISHED)
    {
        qDebug() << QString("Core::onFileControlCallback: Reception of file %1 from %2 finished")
                    .arg(file->fileNum).arg(file->friendId);
        file->status = ToxFile::STOPPED;
        emit static_cast<Core*>(core)->fileTransferFinished(*file);
        // confirm receive is complete
        tox_file_send_control(tox, file->friendId, 1, file->fileNum, TOX_FILECONTROL_FINISHED, nullptr, 0);
        removeFileFromQueue((bool)receive_send, file->friendId, file->fileNum);
    }
    else if (receive_send == 0 && control_type == TOX_FILECONTROL_ACCEPT)
    {
        if (file->status == ToxFile::BROKEN)
        {
            emit static_cast<Core*>(core)->fileTransferBrokenUnbroken(*file, false);
            file->status = ToxFile::TRANSMITTING;
        }
        emit static_cast<Core*>(core)->fileTransferRemotePausedUnpaused(*file, false);
    }
    else if ((receive_send == 0 || receive_send == 1) && control_type == TOX_FILECONTROL_PAUSE)
    {
        emit static_cast<Core*>(core)->fileTransferRemotePausedUnpaused(*file, true);
    }
    else if (receive_send == 1 && control_type == TOX_FILECONTROL_RESUME_BROKEN)
    {
        if (length != sizeof(uint64_t))
            return;

        qDebug() << "Core::onFileControlCallback: TOX_FILECONTROL_RESUME_BROKEN";

        uint64_t resumePos = *reinterpret_cast<const uint64_t*>(data);

        if (resumePos >= (unsigned)file->filesize)
        {
            qWarning() << "Core::onFileControlCallback: invalid resume position";
            tox_file_send_control(tox, file->friendId, 0, file->fileNum, TOX_FILECONTROL_KILL, nullptr, 0); // don't sure about it
            return;
        }

        file->status = ToxFile::TRANSMITTING;
        emit static_cast<Core*>(core)->fileTransferBrokenUnbroken(*file, false);

        file->bytesSent = resumePos;
        tox_file_send_control(tox, file->friendId, 0, file->fileNum, TOX_FILECONTROL_ACCEPT, nullptr, 0);
    }
    else
    {
        qDebug() << QString("Core: File control callback, receive_send=%1, control_type=%2")
                    .arg(receive_send).arg(control_type);
    }
}

void Core::onFileDataCallback(Tox*, int32_t friendnumber, uint8_t filenumber, const uint8_t *data, uint16_t length, void *core)
{
    ToxFile* file{nullptr};
    for (ToxFile& f : fileRecvQueue)
    {
        if (f.fileNum == filenumber && f.friendId == friendnumber)
        {
            file = &f;
            break;
        }
    }
    if (!file)
    {
        qWarning("Core::onFileDataCallback: No such file in queue");
        return;
    }

    file->file->write((char*)data,length);
    file->bytesSent += length;
    //qDebug() << QString("Core::onFileDataCallback: received %1/%2 bytes").arg(file->bytesSent).arg(file->filesize);
    emit static_cast<Core*>(core)->fileTransferInfo(file->friendId, file->fileNum,
                                            file->filesize, file->bytesSent, ToxFile::RECEIVING);
}

void Core::onAvatarInfoCallback(Tox*, int32_t friendnumber, uint8_t format,
                                uint8_t* hash, void* _core)
{
    Core* core = static_cast<Core*>(_core);

    if (format == TOX_AVATAR_FORMAT_NONE)
    {
        //qDebug() << "Core: Got null avatar info from" << core->getFriendUsername(friendnumber);
        emit core->friendAvatarRemoved(friendnumber);
        QFile::remove(QDir(Settings::getSettingsDirPath()).filePath("avatars/"+core->getFriendAddress(friendnumber).left(64)+".png"));
        QFile::remove(QDir(Settings::getSettingsDirPath()).filePath("avatars/"+core->getFriendAddress(friendnumber).left(64)+".hash"));
    }
    else
    {
        QByteArray oldHash = Settings::getInstance().getAvatarHash(core->getFriendAddress(friendnumber));
        if (QByteArray((char*)hash, TOX_HASH_LENGTH) != oldHash) 
        // comparison failed miserably if I didn't convert hash to QByteArray
        {
            qDebug() << "Core: Got new avatar info from" << core->getFriendUsername(friendnumber);
            tox_request_avatar_data(core->tox, friendnumber);
        }
        //else
        //    qDebug() << "Core: Got same avatar info from" << core->getFriendUsername(friendnumber);
    }
}

void Core::onAvatarDataCallback(Tox*, int32_t friendnumber, uint8_t,
                        uint8_t *hash, uint8_t *data, uint32_t datalen, void *core)
{
    QPixmap pic;
    pic.loadFromData((uchar*)data, datalen);
    if (!pic.isNull())
    {
        qDebug() << "Core: Got avatar data from" << static_cast<Core*>(core)->getFriendUsername(friendnumber);
        Settings::getInstance().saveAvatar(pic, static_cast<Core*>(core)->getFriendAddress(friendnumber));
        Settings::getInstance().saveAvatarHash(QByteArray((char*)hash, TOX_HASH_LENGTH), static_cast<Core*>(core)->getFriendAddress(friendnumber));
        emit static_cast<Core*>(core)->friendAvatarChanged(friendnumber, pic);
    }
}

void Core::onReadReceiptCallback(Tox*, int32_t friendnumber, uint32_t receipt, void *core)
{
     emit static_cast<Core*>(core)->receiptRecieved(friendnumber, receipt);
}

void Core::acceptFriendRequest(const QString& userId)
{
    int friendId = tox_add_friend_norequest(tox, CUserId(userId).data());
    if (friendId == -1) {
        emit failedToAddFriend(userId);
    } else {
        saveConfiguration();
        emit friendAdded(friendId, userId);
    }
}

void Core::requestFriendship(const QString& friendAddress, const QString& message)
{
    const QString userId = friendAddress.mid(0, TOX_CLIENT_ID_SIZE * 2);

    if (hasFriendWithAddress(friendAddress))
    {
        emit failedToAddFriend(userId, QString(tr("Friend is already added")));
    }
    else
    {
        qDebug() << "Core: requesting friendship of "+friendAddress;
        CString cMessage(message);

        int friendId = tox_add_friend(tox, CFriendAddress(friendAddress).data(), cMessage.data(), cMessage.size());
        if (friendId < 0)
        {
            emit failedToAddFriend(userId);
        }
        else
        {
            // Update our friendAddresses
            Settings::getInstance().updateFriendAdress(friendAddress);
            emit friendAdded(friendId, userId);
        }
    }
    saveConfiguration();
}

int Core::sendMessage(int friendId, const QString& message)
{
    QMutexLocker ml(&messageSendMutex);
    CString cMessage(message);
    int receipt = tox_send_message(tox, friendId, cMessage.data(), cMessage.size());
    emit messageSentResult(friendId, message, receipt);
    return receipt;
}

int Core::sendAction(int friendId, const QString &action)
{
    QMutexLocker ml(&messageSendMutex);
    CString cMessage(action);
    int receipt = tox_send_action(tox, friendId, cMessage.data(), cMessage.size());
    emit messageSentResult(friendId, action, receipt);
    return receipt;
}

void Core::sendTyping(int friendId, bool typing)
{
    int ret = tox_set_user_is_typing(tox, friendId, typing);
    if (ret == -1)
        emit failedToSetTyping(typing);
}

void Core::sendGroupMessage(int groupId, const QString& message)
{
    QList<CString> cMessages = splitMessage(message, MAX_GROUP_MESSAGE_LEN);

    for (auto &cMsg :cMessages)
    {
        int ret = tox_group_message_send(tox, groupId, cMsg.data(), cMsg.size());

        if (ret == -1)
            emit groupSentResult(groupId, message, ret);
    }
}

void Core::sendGroupAction(int groupId, const QString& message)
{
    QList<CString> cMessages = splitMessage(message, MAX_GROUP_MESSAGE_LEN);

    for (auto &cMsg :cMessages)
    {
        int ret = tox_group_action_send(tox, groupId, cMsg.data(), cMsg.size());

        if (ret == -1)
            emit groupSentResult(groupId, message, ret);
    }
}

void Core::changeGroupTitle(int groupId, const QString& title)
{
    CString cTitle(title);
    int err = tox_group_set_title(tox, groupId, cTitle.data(), cTitle.size());
    if (!err)
        emit groupTitleChanged(groupId, getUsername(), title);
}

void Core::sendFile(int32_t friendId, QString Filename, QString FilePath, long long filesize)
{
    QMutexLocker mlocker(&fileSendMutex);

    QByteArray fileName = Filename.toUtf8();
    int fileNum = tox_new_file_sender(tox, friendId, filesize, (uint8_t*)fileName.data(), fileName.size());
    if (fileNum == -1)
    {
        qWarning() << "Core::sendFile: Can't create the Tox file sender";
        emit fileSendFailed(friendId, Filename);
        return;
    }
    qDebug() << QString("Core::sendFile: Created file sender %1 with friend %2").arg(fileNum).arg(friendId);

    ToxFile file{fileNum, friendId, fileName, FilePath, ToxFile::SENDING};
    file.filesize = filesize;
    if (!file.open(false))
    {
        qWarning() << QString("Core::sendFile: Can't open file, error: %1").arg(file.file->errorString());
    }
    fileSendQueue.append(file);

    emit fileSendStarted(fileSendQueue.last());
}

void Core::pauseResumeFileSend(int friendId, int fileNum)
{
    ToxFile* file{nullptr};
    for (ToxFile& f : fileSendQueue)
    {
        if (f.fileNum == fileNum && f.friendId == friendId)
        {
            file = &f;
            break;
        }
    }
    if (!file)
    {
        qWarning("Core::pauseResumeFileSend: No such file in queue");
        return;
    }
    if (file->status == ToxFile::TRANSMITTING)
    {
        file->status = ToxFile::PAUSED;
        emit fileTransferPaused(file->friendId, file->fileNum, ToxFile::SENDING);
        tox_file_send_control(tox, file->friendId, 0, file->fileNum, TOX_FILECONTROL_PAUSE, nullptr, 0);
    }
    else if (file->status == ToxFile::PAUSED)
    {
        file->status = ToxFile::TRANSMITTING;
        emit fileTransferAccepted(*file);
        tox_file_send_control(tox, file->friendId, 0, file->fileNum, TOX_FILECONTROL_ACCEPT, nullptr, 0);
    }
    else
        qWarning() << "Core::pauseResumeFileSend: File is stopped";
}

void Core::pauseResumeFileRecv(int friendId, int fileNum)
{
    ToxFile* file{nullptr};
    for (ToxFile& f : fileRecvQueue)
    {
        if (f.fileNum == fileNum && f.friendId == friendId)
        {
            file = &f;
            break;
        }
    }
    if (!file)
    {
        qWarning("Core::cancelFileRecv: No such file in queue");
        return;
    }
    if (file->status == ToxFile::TRANSMITTING)
    {
        file->status = ToxFile::PAUSED;
        emit fileTransferPaused(file->friendId, file->fileNum, ToxFile::RECEIVING);
        tox_file_send_control(tox, file->friendId, 1, file->fileNum, TOX_FILECONTROL_PAUSE, nullptr, 0);
    }
    else if (file->status == ToxFile::PAUSED)
    {
        file->status = ToxFile::TRANSMITTING;
        emit fileTransferAccepted(*file);
        tox_file_send_control(tox, file->friendId, 1, file->fileNum, TOX_FILECONTROL_ACCEPT, nullptr, 0);
    }
    else
        qWarning() << "Core::pauseResumeFileRecv: File is stopped or broken";
}

void Core::cancelFileSend(int friendId, int fileNum)
{
    ToxFile* file{nullptr};
    for (ToxFile& f : fileSendQueue)
    {
        if (f.fileNum == fileNum && f.friendId == friendId)
        {
            file = &f;
            break;
        }
    }
    if (!file)
    {
        qWarning("Core::cancelFileSend: No such file in queue");
        return;
    }
    file->status = ToxFile::STOPPED;
    emit fileTransferCancelled(file->friendId, file->fileNum, ToxFile::SENDING);
    tox_file_send_control(tox, file->friendId, 0, file->fileNum, TOX_FILECONTROL_KILL, nullptr, 0);
    while (file->sendTimer) QThread::msleep(1); // Wait until sendAllFileData returns before deleting
    removeFileFromQueue(true, friendId, fileNum);
}

void Core::cancelFileRecv(int friendId, int fileNum)
{
    ToxFile* file{nullptr};
    for (ToxFile& f : fileRecvQueue)
    {
        if (f.fileNum == fileNum && f.friendId == friendId)
        {
            file = &f;
            break;
        }
    }
    if (!file)
    {
        qWarning("Core::cancelFileRecv: No such file in queue");
        return;
    }
    file->status = ToxFile::STOPPED;
    emit fileTransferCancelled(file->friendId, file->fileNum, ToxFile::RECEIVING);
    tox_file_send_control(tox, file->friendId, 1, file->fileNum, TOX_FILECONTROL_KILL, nullptr, 0);
    removeFileFromQueue(true, friendId, fileNum);
}

void Core::rejectFileRecvRequest(int friendId, int fileNum)
{
    ToxFile* file{nullptr};
    for (ToxFile& f : fileRecvQueue)
    {
        if (f.fileNum == fileNum && f.friendId == friendId)
        {
            file = &f;
            break;
        }
    }
    if (!file)
    {
        qWarning("Core::rejectFileRecvRequest: No such file in queue");
        return;
    }
    file->status = ToxFile::STOPPED;
    emit fileTransferCancelled(file->friendId, file->fileNum, ToxFile::SENDING);
    tox_file_send_control(tox, file->friendId, 1, file->fileNum, TOX_FILECONTROL_KILL, nullptr, 0);
    removeFileFromQueue(false, friendId, fileNum);
}

void Core::acceptFileRecvRequest(int friendId, int fileNum, QString path)
{
    ToxFile* file{nullptr};
    for (ToxFile& f : fileRecvQueue)
    {
        if (f.fileNum == fileNum && f.friendId == friendId)
        {
            file = &f;
            break;
        }
    }
    if (!file)
    {
        qWarning("Core::acceptFileRecvRequest: No such file in queue");
        return;
    }
    file->setFilePath(path);
    if (!file->open(true))
    {
        qWarning() << "Core::acceptFileRecvRequest: Unable to open file";
        return;
    }
    file->status = ToxFile::TRANSMITTING;
    emit fileTransferAccepted(*file);
    tox_file_send_control(tox, file->friendId, 1, file->fileNum, TOX_FILECONTROL_ACCEPT, nullptr, 0);
}

void Core::removeFriend(int friendId, bool fake)
{
    if (!isReady() || fake)
        return;
    if (tox_del_friend(tox, friendId) == -1) {
        emit failedToRemoveFriend(friendId);
    } else {
        saveConfiguration();
        emit friendRemoved(friendId);
    }
}

void Core::removeGroup(int groupId, bool fake)
{
    if (!isReady() || fake)
        return;
    tox_del_groupchat(tox, groupId);

    if (groupCalls[groupId].active)
        leaveGroupCall(groupId);
}

QString Core::getUsername() const
{
    QString sname;
    int size = tox_get_self_name_size(tox);
    uint8_t* name = new uint8_t[size];
    if (tox_get_self_name(tox, name) == size)
        sname = CString::toString(name, size);
    delete[] name;
    return sname;
}

void Core::setUsername(const QString& username)
{
    CString cUsername(username);

    if (tox_set_name(tox, cUsername.data(), cUsername.size()) == -1) {
        emit failedToSetUsername(username);
    } else {
        emit usernameSet(username);
        saveConfiguration();
    }
}

void Core::setAvatar(uint8_t format, const QByteArray& data)
{
    if (tox_set_avatar(tox, format, (uint8_t*)data.constData(), data.size()) != 0)
    {
        qWarning() << "Core: Failed to set self avatar";
        return;
    }

    QPixmap pic;
    pic.loadFromData(data);
    Settings::getInstance().saveAvatar(pic, getSelfId().toString());
    emit selfAvatarChanged(pic);
    
    // Broadcast our new avatar!
    // according to tox.h, we need not broadcast this ourselves, but initial testing indicated elsewise
    const uint32_t friendCount = tox_count_friendlist(tox);;
    for (unsigned i=0; i<friendCount; i++)
        tox_send_avatar_info(tox, i);
}

ToxID Core::getSelfId() const
{
    uint8_t friendAddress[TOX_FRIEND_ADDRESS_SIZE];
    tox_get_address(tox, friendAddress);
    return ToxID::fromString(CFriendAddress::toString(friendAddress));
}

QString Core::getIDString() const
{
    return getSelfId().toString().left(12);
    // 12 is the smallest multiple of four such that
    // 16^n > 10^10 (which is roughly the planet's population)
}

QString Core::getStatusMessage() const
{
    QString sname;
    int size = tox_get_self_status_message_size(tox);
    uint8_t* name = new uint8_t[size];
    if (tox_get_self_status_message(tox, name, size) == size)
        sname = CString::toString(name, size);
    delete[] name;
    return sname;
}

void Core::setStatusMessage(const QString& message)
{
    CString cMessage(message);

    if (tox_set_status_message(tox, cMessage.data(), cMessage.size()) == -1) {
        emit failedToSetStatusMessage(message);
    } else {
        saveConfiguration();
        emit statusMessageSet(message);
    }
}

void Core::setStatus(Status status)
{
    TOX_USERSTATUS userstatus;
    switch (status) {
        case Status::Online:
            userstatus = TOX_USERSTATUS_NONE;
            break;
        case Status::Away:
            userstatus = TOX_USERSTATUS_AWAY;
            break;
        case Status::Busy:
            userstatus = TOX_USERSTATUS_BUSY;
            break;
        default:
            userstatus = TOX_USERSTATUS_INVALID;
            break;
    }

    if (tox_set_user_status(tox, userstatus) == 0) {
        saveConfiguration();
        emit statusSet(status);
    } else {
        emit failedToSetStatus(status);
    }
}

void Core::onFileTransferFinished(ToxFile file)
{
     if (file.direction == file.SENDING)
          emit fileUploadFinished(file.filePath);
     else
          emit fileDownloadFinished(file.filePath);
}

QString Core::sanitize(QString name)
{
    // these are pretty much Windows banned filename characters
    QList<QChar> banned = {'/', '\\', ':', '<', '>', '"', '|', '?', '*'};
    for (QChar c : banned)
        name.replace(c, '_');
    // also remove leading and trailing periods
    if (name[0] == '.')
        name[0] = '_';
    if (name.endsWith('.'))
        name[name.length()-1] = '_';
    return name;
}

bool Core::loadConfiguration(QString path)
{
    loadPath = ""; // if not empty upon return, then user forgot a password and is switching

    QFile configurationFile(path);
    qDebug() << "Core::loadConfiguration: reading from " << path;

    if (!configurationFile.exists()) {
        qWarning() << "The Tox configuration file was not found";
        return true;
    }

    if (!configurationFile.open(QIODevice::ReadOnly)) {
        qCritical() << "File " << path << " cannot be opened";
        return true;
    }

    qint64 fileSize = configurationFile.size();
    if (fileSize > 0) {
        QByteArray data = configurationFile.readAll();
        int error = tox_load(tox, reinterpret_cast<uint8_t *>(data.data()), data.size());
        if (error < 0)
        {
            qWarning() << "Core: tox_load failed with error "<< error;
        }
        else if (error == 1) // Encrypted data save
        {
            if (!loadEncryptedSave(data))
            {
                configurationFile.close();

                QString profile;
                QMetaObject::invokeMethod(Widget::getInstance(), "askProfiles", Qt::BlockingQueuedConnection, Q_RETURN_ARG(QString, profile));

                if (!profile.isEmpty())
                {
                    loadPath = QDir(Settings::getSettingsDirPath()).filePath(profile + TOX_EXT);
                    Settings::getInstance().switchProfile(profile);
                    HistoryKeeper::resetInstance();
                }
                return false;
            }
        }
    }
    configurationFile.close();

    // set GUI with user and statusmsg
    QString name = getUsername();
    if (!name.isEmpty())
        emit usernameSet(name);

    QString msg = getStatusMessage();
    if (!msg.isEmpty())
        emit statusMessageSet(msg);

    QString id = getSelfId().toString();
    if (!id.isEmpty())
        emit idSet(id);

    // tox core is already decrypted
    if (Settings::getInstance().getEnableLogging() && Settings::getInstance().getEncryptLogs())
        checkEncryptedHistory();

    loadFriends();
    return true;
}

void Core::saveConfiguration()
{
<<<<<<< HEAD
    if (QThread::currentThread() != coreThread)
        return (void) QMetaObject::invokeMethod(this, "saveConfiguration");
=======
    if (!isReady())
        return;
>>>>>>> 0470b5a6

    QString dir = Settings::getSettingsDirPath();
    QDir directory(dir);
    if (!directory.exists() && !directory.mkpath(directory.absolutePath())) {
        qCritical() << "Error while creating directory " << dir;
        return;
    }

    QString profile = Settings::getInstance().getCurrentProfile();

    if (profile == "")
    { // no profile active; this should only happen on startup, if at all
        profile = sanitize(getUsername());

        if (profile == "") // happens on creation of a new Tox ID
            profile = getIDString();

<<<<<<< HEAD
        Settings::getInstance().setCurrentProfile(profile);
    }
    
    QString path = directory.filePath(profile + TOX_EXT);
    
    saveConfiguration(path);
}

void Core::saveConfiguration(const QString& path)
{
    if (QThread::currentThread() != coreThread)
        return (void) QMetaObject::invokeMethod(this, "saveConfiguration", Q_ARG(const QString&, path));

    if (!tox)
    {
        qWarning() << "Core::saveConfiguration: Tox not started, aborting!";
        return;
    }

    Settings::getInstance().save();

    QSaveFile configurationFile(path);
    if (!configurationFile.open(QIODevice::WriteOnly))
    {
        qCritical() << "File " << path << " cannot be opened";
        return;
    }

    qDebug() << "Core: writing tox_save to " << path;

    uint32_t fileSize;
    bool encrypt = Settings::getInstance().getEncryptTox();
    if (encrypt)
        fileSize = tox_encrypted_size(tox);
    else
        fileSize = tox_size(tox);

    if (fileSize > 0 && fileSize <= INT32_MAX)
    {
        uint8_t *data = new uint8_t[fileSize];
        if (encrypt)
        {
            if (!pwsaltedkeys[ptMain])
            {
                Widget::getInstance()->showWarningMsgBox(tr("NO Password"), tr("Will be saved without encryption!"));
                tox_save(tox, data);
            }
            else
            {
                int ret = tox_encrypted_key_save(tox, data, pwsaltedkeys[ptMain]);
                if (ret == -1)
                {
                    qCritical() << "Core::saveConfiguration: encryption of save file failed!!!";
                    return;
                }
            }
        }
        else
        {
            tox_save(tox, data);
        }
=======
        Settings::getInstance().switchProfile(profile);
    }

    QString path = directory.filePath(profile + TOX_EXT);
>>>>>>> 0470b5a6

    saveConfiguration(path);
}

void Core::switchConfiguration(const QString& profile)
{
    if (profile.isEmpty())
        qDebug() << "Core: creating new Id";
    else
        qDebug() << "Core: switching from" << Settings::getInstance().getCurrentProfile() << "to" << profile;

    saveConfiguration();
    saveCurrentInformation(); // part of a hack, see core.h

    ready = false;
    Widget::getInstance()->setEnabledThreadsafe(false);
    clearPassword(ptMain);
    clearPassword(ptHistory);

    toxTimer->stop();
    deadifyTox();

    emit selfAvatarChanged(QPixmap(":/img/contact_dark.png"));
    emit blockingClearContacts(); // we need this to block, but signals are required for thread safety

    if (profile.isEmpty())
        loadPath = "";
    else
        loadPath = QDir(Settings::getSettingsDirPath()).filePath(profile + TOX_EXT);

    Settings::getInstance().switchProfile(profile);
    HistoryKeeper::resetInstance();

    start();
    if (isReady())
        Widget::getInstance()->setEnabledThreadsafe(true);
}

void Core::loadFriends()
{
    const uint32_t friendCount = tox_count_friendlist(tox);
    if (friendCount > 0) {
        // assuming there are not that many friends to fill up the whole stack
        int32_t *ids = new int32_t[friendCount];
        tox_get_friendlist(tox, ids, friendCount);
        uint8_t clientId[TOX_CLIENT_ID_SIZE];
        for (int32_t i = 0; i < static_cast<int32_t>(friendCount); ++i) {
            if (tox_get_client_id(tox, ids[i], clientId) == 0) {
                emit friendAdded(ids[i], CUserId::toString(clientId));

                const int nameSize = tox_get_name_size(tox, ids[i]);
                if (nameSize > 0) {
                    uint8_t *name = new uint8_t[nameSize];
                    if (tox_get_name(tox, ids[i], name) == nameSize) {
                        emit friendUsernameChanged(ids[i], CString::toString(name, nameSize));
                    }
                    delete[] name;
                }

                const int statusMessageSize = tox_get_status_message_size(tox, ids[i]);
                if (statusMessageSize > 0) {
                    uint8_t *statusMessage = new uint8_t[statusMessageSize];
                    if (tox_get_status_message(tox, ids[i], statusMessage, statusMessageSize) == statusMessageSize) {
                        emit friendStatusMessageChanged(ids[i], CString::toString(statusMessage, statusMessageSize));
                    }
                    delete[] statusMessage;
                }

                checkLastOnline(ids[i]);
            }

        }
        delete[] ids;
    }
}

void Core::checkLastOnline(int friendId) {
    const uint64_t lastOnline = tox_get_last_online(tox, friendId);
    if (lastOnline > 0) {
        emit friendLastSeenChanged(friendId, QDateTime::fromTime_t(lastOnline));
    }
}

int Core::getGroupNumberPeers(int groupId) const
{
    return tox_group_number_peers(tox, groupId);
}

QString Core::getGroupPeerName(int groupId, int peerId) const
{
    QString name;
    uint8_t nameArray[TOX_MAX_NAME_LENGTH];
    int length = tox_group_peername(tox, groupId, peerId, nameArray);
    if (length == -1)
    {
        qWarning() << "Core::getGroupPeerName: Unknown error";
        return name;
    }
    name = CString::toString(nameArray, length);
    return name;
}

ToxID Core::getGroupPeerToxID(int groupId, int peerId) const
{
    ToxID peerToxID;

    uint8_t rawID[TOX_CLIENT_ID_SIZE];
    int res = tox_group_peer_pubkey(tox, groupId, peerId, rawID);
    if (res == -1)
    {
        qWarning() << "Core::getGroupPeerToxID: Unknown error";
        return peerToxID;
    }

    peerToxID = ToxID::fromString(CUserId::toString(rawID));
    return peerToxID;
}

QList<QString> Core::getGroupPeerNames(int groupId) const
{
    QList<QString> names;
    int nPeers = getGroupNumberPeers(groupId);
    if (nPeers == -1)
    {
        qWarning() << "Core::getGroupPeerNames: Unable to get number of peers";
        return names;
    }
    uint8_t namesArray[nPeers][TOX_MAX_NAME_LENGTH];
    uint16_t* lengths = new uint16_t[nPeers];
    int result = tox_group_get_names(tox, groupId, namesArray, lengths, nPeers);
    if (result != nPeers)
    {
        qWarning() << "Core::getGroupPeerNames: Unexpected result";
        return names;
    }
    for (int i=0; i<nPeers; i++)
       names.push_back(CString::toString(namesArray[i], lengths[i]));
    return names;
}

int Core::joinGroupchat(int32_t friendnumber, uint8_t type, const uint8_t* friend_group_public_key,uint16_t length) const
{
    if (type == TOX_GROUPCHAT_TYPE_TEXT)
    {
        qDebug() << QString("Trying to join text groupchat invite sent by friend %1").arg(friendnumber);
        return tox_join_groupchat(tox, friendnumber, friend_group_public_key,length);
    }
    else if (type == TOX_GROUPCHAT_TYPE_AV)
    {
        qDebug() << QString("Trying to join AV groupchat invite sent by friend %1").arg(friendnumber);
        return toxav_join_av_groupchat(tox, friendnumber, friend_group_public_key, length,
                                       &Audio::playGroupAudioQueued, const_cast<Core*>(this));
    }
    else
    {
        qWarning() << "Core::joinGroupchat: Unknown groupchat type "<<type;
        return -1;
    }
}

void Core::quitGroupChat(int groupId) const
{
    tox_del_groupchat(tox, groupId);
}

void Core::removeFileFromQueue(bool sendQueue, int friendId, int fileId)
{
    bool found = false;
    if (sendQueue)
    {
        for (int i=0; i<fileSendQueue.size();)
        {
            if (fileSendQueue[i].friendId == friendId && fileSendQueue[i].fileNum == fileId)
            {
                found = true;
                fileSendQueue[i].file->close();
                delete fileSendQueue[i].file;
                fileSendQueue.removeAt(i);
                continue;
            }
            i++;
        }
    }
    else
    {
        for (int i=0; i<fileRecvQueue.size();)
        {
            if (fileRecvQueue[i].friendId == friendId && fileRecvQueue[i].fileNum == fileId)
            {
                found = true;
                fileRecvQueue[i].file->close();
                delete fileRecvQueue[i].file;
                fileRecvQueue.removeAt(i);
                continue;
            }
            i++;
        }
    }
    if (!found)
        qWarning() << "Core::removeFileFromQueue: No such file in queue";
}

void Core::sendAllFileData(Core *core, ToxFile* file)
{
    if (file->status == ToxFile::PAUSED)
    {
        file->sendTimer->start(5+TOX_FILE_INTERVAL);
        return;
    }
    else if (file->status == ToxFile::STOPPED)
    {
        qWarning("Core::sendAllFileData: File is stopped");
        file->sendTimer->disconnect();
        delete file->sendTimer;
        file->sendTimer = nullptr;
        return;
    }
    emit core->fileTransferInfo(file->friendId, file->fileNum, file->filesize, file->bytesSent, ToxFile::SENDING);
//    qApp->processEvents();
    long long chunkSize = tox_file_data_size(core->tox, file->friendId);
    if (chunkSize == -1)
    {
        qWarning("Core::fileHeartbeat: Error getting preffered chunk size, aborting file send");
        file->status = ToxFile::STOPPED;
        emit core->fileTransferCancelled(file->friendId, file->fileNum, ToxFile::SENDING);
        tox_file_send_control(core->tox, file->friendId, 0, file->fileNum, TOX_FILECONTROL_KILL, nullptr, 0);
        removeFileFromQueue(true, file->friendId, file->fileNum);
        return;
    }
    //qDebug() << "chunkSize: " << chunkSize;
    chunkSize = std::min(chunkSize, file->filesize);
    uint8_t* data = new uint8_t[chunkSize];
    file->file->seek(file->bytesSent);
    int readSize = file->file->read((char*)data, chunkSize);
    if (readSize == -1)
    {
        qWarning() << QString("Core::sendAllFileData: Error reading from file: %1").arg(file->file->errorString());
        delete[] data;
        file->status = ToxFile::STOPPED;
        emit core->fileTransferCancelled(file->friendId, file->fileNum, ToxFile::SENDING);
        tox_file_send_control(core->tox, file->friendId, 0, file->fileNum, TOX_FILECONTROL_KILL, nullptr, 0);
        removeFileFromQueue(true, file->friendId, file->fileNum);
        return;
    }
    else if (readSize == 0)
    {
        qWarning() << QString("Core::sendAllFileData: Nothing to read from file: %1").arg(file->file->errorString());
        delete[] data;
        file->status = ToxFile::STOPPED;
        emit core->fileTransferCancelled(file->friendId, file->fileNum, ToxFile::SENDING);
        tox_file_send_control(core->tox, file->friendId, 0, file->fileNum, TOX_FILECONTROL_KILL, nullptr, 0);
        removeFileFromQueue(true, file->friendId, file->fileNum);
        return;
    }
    if (tox_file_send_data(core->tox, file->friendId, file->fileNum, data, readSize) == -1)
    {
        //qWarning("Core::fileHeartbeat: Error sending data chunk");
        //core->process();
        delete[] data;
        //QThread::msleep(1);
        file->sendTimer->start(1+TOX_FILE_INTERVAL);
        return;
    }
    delete[] data;
    file->bytesSent += readSize;
    //qDebug() << QString("Core::fileHeartbeat: sent %1/%2 bytes").arg(file->bytesSent).arg(file->fileData.size());

    if (file->bytesSent < file->filesize)
    {
        file->sendTimer->start(TOX_FILE_INTERVAL);
        return;
    }
    else
    {
        //qDebug("Core: File transfer finished");
        file->sendTimer->disconnect();
        delete file->sendTimer;
        file->sendTimer = nullptr;
        tox_file_send_control(core->tox, file->friendId, 0, file->fileNum, TOX_FILECONTROL_FINISHED, nullptr, 0);
        //emit core->fileTransferFinished(*file);
    }
}

void Core::groupInviteFriend(int friendId, int groupId)
{
    tox_invite_friend(tox, friendId, groupId);
}

void Core::createGroup(uint8_t type)
{
    if (type == TOX_GROUPCHAT_TYPE_TEXT)
    {
        emit emptyGroupCreated(tox_add_groupchat(tox));
    }
    else if (type == TOX_GROUPCHAT_TYPE_AV)
    {
        emit emptyGroupCreated(toxav_add_av_groupchat(tox, &Audio::playGroupAudioQueued, this));
    }
    else
    {
        qWarning() << "Core::createGroup: Unknown type "<<type;
    }
}

bool Core::hasFriendWithAddress(const QString &addr) const
{
    // Valid length check
    if (addr.length() != (TOX_FRIEND_ADDRESS_SIZE * 2))
    {
        return false;
    }

    QString pubkey = addr.left(TOX_CLIENT_ID_SIZE * 2);
    return hasFriendWithPublicKey(pubkey);
}

bool Core::hasFriendWithPublicKey(const QString &pubkey) const
{
    // Valid length check
    if (pubkey.length() != (TOX_CLIENT_ID_SIZE * 2))
    {
        return false;
    }

    bool found = false;
    const uint32_t friendCount = tox_count_friendlist(tox);
    if (friendCount > 0)
    {
        int32_t *ids = new int32_t[friendCount];
        tox_get_friendlist(tox, ids, friendCount);
        for (int32_t i = 0; i < static_cast<int32_t>(friendCount); ++i)
        {
            // getFriendAddress may return either id (public key) or address
            QString addrOrId = getFriendAddress(ids[i]);

            // Set true if found
            if (addrOrId.toUpper().startsWith(pubkey.toUpper()))
            {
                found = true;
                break;
            }
        }

        delete[] ids;
    }

    return found;
}

QString Core::getFriendAddress(int friendNumber) const
{
    // If we don't know the full address of the client, return just the id, otherwise get the full address
    uint8_t rawid[TOX_CLIENT_ID_SIZE];
    tox_get_client_id(tox, friendNumber, rawid);
    QByteArray data((char*)rawid,TOX_CLIENT_ID_SIZE);
    QString id = data.toHex().toUpper();

    QString addr = Settings::getInstance().getFriendAdress(id);
    if (addr.size() > id.size())
        return addr;

    return id;
}

QString Core::getFriendUsername(int friendnumber) const
{
    uint8_t name[TOX_MAX_NAME_LENGTH];
    tox_get_name(tox, friendnumber, name);
    return CString::toString(name, tox_get_name_size(tox, friendnumber));
}

QList<CString> Core::splitMessage(const QString &message, int maxLen)
{
    QList<CString> splittedMsgs;
    QByteArray ba_message(message.toUtf8());

    while (ba_message.size() > maxLen)
    {
        int splitPos = ba_message.lastIndexOf(' ', maxLen - 1);
        if (splitPos <= 0)
        {
            splitPos = maxLen;
            if (ba_message[splitPos] & 0x80)
            {
                do {
                    splitPos--;
                } while (!(ba_message[splitPos] & 0x40));
            }
            splitPos--;
        }

        splittedMsgs.push_back(CString(ba_message.left(splitPos + 1)));
        ba_message = ba_message.mid(splitPos + 1);
    }

    splittedMsgs.push_back(CString(ba_message));

    return splittedMsgs;
}

QString Core::getPeerName(const ToxID& id) const
{
    QString name;
    CUserId cid(id.toString());

    int friendId = tox_get_friend_number(tox, (uint8_t*)cid.data());
    if (friendId < 0)
    {
        qWarning() << "Core::getPeerName: No such peer "+id.toString();
        return name;
    }

    const int nameSize = tox_get_name_size(tox, friendId);
    if (nameSize <= 0)
    {
        //qDebug() << "Core::getPeerName: Can't get name of friend "+QString().setNum(friendId)+" ("+id.toString()+")";
        return name;
    }

    uint8_t* cname = new uint8_t[nameSize<TOX_MAX_NAME_LENGTH ? TOX_MAX_NAME_LENGTH : nameSize];
    if (tox_get_name(tox, friendId, cname) != nameSize)
    {
        qWarning() << "Core::getPeerName: Can't get name of friend "+QString().setNum(friendId)+" ("+id.toString()+")";
        delete[] cname;
        return name;
    }

    name = name.fromLocal8Bit((char*)cname, nameSize);
    delete[] cname;
    return name;
}

bool Core::isReady()
{
    return toxav && tox && ready;
}

void Core::setNospam(uint32_t nospam)
{
    uint8_t *nspm = reinterpret_cast<uint8_t*>(&nospam);
    std::reverse(nspm, nspm + 4);
    tox_set_nospam(tox, nospam);
}

void Core::resetCallSources()
{
    for (ToxGroupCall& call : groupCalls)
        call.alSources.clear();

    for (ToxCall& call : calls)
    {
        if (call.active && call.alSource)
        {
            ALuint tmp = call.alSource;
            call.alSource = 0;
            alDeleteSources(1, &tmp);

            alGenSources(1, &call.alSource);
        }
    }
}<|MERGE_RESOLUTION|>--- conflicted
+++ resolved
@@ -90,11 +90,21 @@
 
 void Core::deadifyTox()
 {
-<<<<<<< HEAD
+    if (toxav)
+    {
+        toxav_kill(toxav);
+        toxav = nullptr;
+    }
+    if (tox)
+    {
+        tox_kill(tox);
+        tox = nullptr;
+    }
+}
+
+Core::~Core()
+{
     qDebug() << "Deleting Core";
-
-    clearPassword(Core::ptMain);
-    clearPassword(Core::ptHistory);
 
     toxTimer->stop();
     coreThread->exit(0);
@@ -104,23 +114,6 @@
         coreThread->wait(500);
     }
 
-    if (tox)
-=======
-    if (toxav)
->>>>>>> 0470b5a6
-    {
-        toxav_kill(toxav);
-        toxav = nullptr;
-    }
-    if (tox)
-    {
-        tox_kill(tox);
-        tox = nullptr;
-    }
-}
-
-Core::~Core()
-{
     deadifyTox();
 
     if (videobuf)
@@ -1247,13 +1240,11 @@
 
 void Core::saveConfiguration()
 {
-<<<<<<< HEAD
     if (QThread::currentThread() != coreThread)
         return (void) QMetaObject::invokeMethod(this, "saveConfiguration");
-=======
+
     if (!isReady())
         return;
->>>>>>> 0470b5a6
 
     QString dir = Settings::getSettingsDirPath();
     QDir directory(dir);
@@ -1271,74 +1262,10 @@
         if (profile == "") // happens on creation of a new Tox ID
             profile = getIDString();
 
-<<<<<<< HEAD
-        Settings::getInstance().setCurrentProfile(profile);
-    }
-    
+        Settings::getInstance().switchProfile(profile);
+    }
+
     QString path = directory.filePath(profile + TOX_EXT);
-    
-    saveConfiguration(path);
-}
-
-void Core::saveConfiguration(const QString& path)
-{
-    if (QThread::currentThread() != coreThread)
-        return (void) QMetaObject::invokeMethod(this, "saveConfiguration", Q_ARG(const QString&, path));
-
-    if (!tox)
-    {
-        qWarning() << "Core::saveConfiguration: Tox not started, aborting!";
-        return;
-    }
-
-    Settings::getInstance().save();
-
-    QSaveFile configurationFile(path);
-    if (!configurationFile.open(QIODevice::WriteOnly))
-    {
-        qCritical() << "File " << path << " cannot be opened";
-        return;
-    }
-
-    qDebug() << "Core: writing tox_save to " << path;
-
-    uint32_t fileSize;
-    bool encrypt = Settings::getInstance().getEncryptTox();
-    if (encrypt)
-        fileSize = tox_encrypted_size(tox);
-    else
-        fileSize = tox_size(tox);
-
-    if (fileSize > 0 && fileSize <= INT32_MAX)
-    {
-        uint8_t *data = new uint8_t[fileSize];
-        if (encrypt)
-        {
-            if (!pwsaltedkeys[ptMain])
-            {
-                Widget::getInstance()->showWarningMsgBox(tr("NO Password"), tr("Will be saved without encryption!"));
-                tox_save(tox, data);
-            }
-            else
-            {
-                int ret = tox_encrypted_key_save(tox, data, pwsaltedkeys[ptMain]);
-                if (ret == -1)
-                {
-                    qCritical() << "Core::saveConfiguration: encryption of save file failed!!!";
-                    return;
-                }
-            }
-        }
-        else
-        {
-            tox_save(tox, data);
-        }
-=======
-        Settings::getInstance().switchProfile(profile);
-    }
-
-    QString path = directory.filePath(profile + TOX_EXT);
->>>>>>> 0470b5a6
 
     saveConfiguration(path);
 }
