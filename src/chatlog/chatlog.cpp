--- conflicted
+++ resolved
@@ -177,43 +177,17 @@
 {
     QGraphicsView::mousePressEvent(ev);
 
-<<<<<<< HEAD
-    if(ev->button() == Qt::LeftButton)
-=======
-    QPointF scenePos = mapToScene(ev->pos());
-
     if (ev->button() == Qt::LeftButton)
->>>>>>> f3aa3073
     {
         clickPos = ev->pos();
         clearSelection();
     }
-<<<<<<< HEAD
-=======
-
-    if (ev->button() == Qt::RightButton)
-    {
-        if (!isOverSelection(scenePos))
-            clearSelection();
-    }
->>>>>>> f3aa3073
 }
 
 void ChatLog::mouseReleaseEvent(QMouseEvent* ev)
 {
     QGraphicsView::mouseReleaseEvent(ev);
 
-<<<<<<< HEAD
-=======
-    QPointF scenePos = mapToScene(ev->pos());
-
-    if (ev->button() == Qt::RightButton)
-    {
-        if (!isOverSelection(scenePos))
-            clearSelection();
-    }
-
->>>>>>> f3aa3073
     selectionScrollDir = NoDirection;
 }
 
