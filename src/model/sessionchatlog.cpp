--- conflicted
+++ resolved
@@ -289,18 +289,8 @@
     return ret;
 }
 
-<<<<<<< HEAD
-void SessionChatLog::insertMessageAtIdx(ChatLogIdx idx, ToxPk sender, QString senderName,
-                                        ChatLogMessage message)
-=======
-std::size_t SessionChatLog::size() const
-{
-    return items.size();
-}
-
 void SessionChatLog::insertCompleteMessageAtIdx(ChatLogIdx idx, const ToxPk& sender, const QString& senderName,
                                                 const ChatLogMessage& message)
->>>>>>> 1a726b54
 {
     auto item = ChatLogItem(sender, message);
 
