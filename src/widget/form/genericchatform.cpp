/*
    Copyright (C) 2014 by Project Tox <https://tox.im>

    This file is part of qTox, a Qt-based graphical interface for Tox.

    This program is libre software: you can redistribute it and/or modify
    it under the terms of the GNU General Public License as published by
    the Free Software Foundation, either version 3 of the License, or
    (at your option) any later version.
    This program is distributed in the hope that it will be useful,
    but WITHOUT ANY WARRANTY; without even the implied warranty of
    MERCHANTABILITY or FITNESS FOR A PARTICULAR PURPOSE.

    See the COPYING file for more details.
*/

#include "genericchatform.h"
#include "ui_mainwindow.h"

#include <QFileDialog>
#include <QHBoxLayout>
#include <QDebug>
#include <QShortcut>

#include "src/misc/smileypack.h"
#include "src/widget/emoticonswidget.h"
#include "src/misc/style.h"
#include "src/widget/widget.h"
#include "src/misc/settings.h"
#include "src/widget/tool/chattextedit.h"
#include "src/widget/maskablepixmapwidget.h"
#include "src/core/core.h"
#include "src/grouplist.h"
#include "src/group.h"
#include "src/friendlist.h"
#include "src/friend.h"
#include "src/chatlog/chatlog.h"
#include "src/chatlog/content/timestamp.h"
#include "src/widget/tool/flyoutoverlaywidget.h"

GenericChatForm::GenericChatForm(QWidget *parent)
  : QWidget(parent)
  , audioInputFlag(false)
  , audioOutputFlag(false)
{
    curRow = 0;
    headWidget = new QWidget();

    nameLabel = new CroppingLabel();
    nameLabel->setObjectName("nameLabel");
    nameLabel->setMinimumHeight(Style::getFont(Style::Medium).pixelSize());
    nameLabel->setEditable(true);
    nameLabel->setTextFormat(Qt::PlainText);

    avatar = new MaskablePixmapWidget(this, QSize(40,40), ":/img/avatar_mask.svg");
    QHBoxLayout *mainFootLayout = new QHBoxLayout(),
                *headLayout = new QHBoxLayout();

    QVBoxLayout *mainLayout = new QVBoxLayout(),
                *footButtonsSmall = new QVBoxLayout(),
                *micButtonsLayout = new QVBoxLayout();
                headTextLayout = new QVBoxLayout();

    QGridLayout *buttonsLayout = new QGridLayout();

    chatWidget = new ChatLog(this);
    chatWidget->setBusyNotification(ChatMessage::createBusyNotification());

    connect(&Settings::getInstance(), &Settings::emojiFontChanged, this, [this]() { chatWidget->forceRelayout(); });

    msgEdit = new ChatTextEdit();

    sendButton = new QPushButton();
    sendButton->setToolTip(tr("Send message"));
    emoteButton = new QPushButton();
    emoteButton->setToolTip(tr("Smileys"));

    // Setting the sizes in the CSS doesn't work (glitch with high DPIs)
    fileButton = new QPushButton();
    fileButton->setToolTip(tr("Send file(s)"));
    screenshotButton = new QPushButton;
    screenshotButton->setToolTip(tr("Send a screenshot"));
    callButton = new QPushButton();
    callButton->setFixedSize(50,40);
    callButton->setToolTip(tr("Start an audio call"));
    videoButton = new QPushButton();
    videoButton->setFixedSize(50,40);
    videoButton->setToolTip(tr("Start a video call"));
    volButton = new QPushButton();
    //volButton->setFixedSize(25,20);
    volButton->setToolTip("");
    micButton = new QPushButton();
    // micButton->setFixedSize(25,20);
    micButton->setToolTip("");
    
    fileFlyout = new FlyoutOverlayWidget;
    QHBoxLayout *fileLayout = new QHBoxLayout(fileFlyout);
    fileLayout->addWidget(screenshotButton);
    fileLayout->setContentsMargins(0, 0, 0, 0);

    footButtonsSmall->setSpacing(2);
    fileLayout->setSpacing(0);
    fileLayout->setMargin(0);

    msgEdit->setStyleSheet(Style::getStylesheet(":/ui/msgEdit/msgEdit.css"));
    msgEdit->setFixedHeight(50);
    msgEdit->setFrameStyle(QFrame::NoFrame);

    sendButton->setStyleSheet(Style::getStylesheet(":/ui/sendButton/sendButton.css"));
    fileButton->setStyleSheet(Style::getStylesheet(":/ui/fileButton/fileButton.css"));
    screenshotButton->setStyleSheet(Style::getStylesheet(":/ui/screenshotButton/screenshotButton.css"));
    emoteButton->setStyleSheet(Style::getStylesheet(":/ui/emoteButton/emoteButton.css"));

    callButton->setObjectName("green");
    callButton->setStyleSheet(Style::getStylesheet(":/ui/callButton/callButton.css"));

    videoButton->setObjectName("green");
    videoButton->setStyleSheet(Style::getStylesheet(":/ui/videoButton/videoButton.css"));

    QString volButtonStylesheet = Style::getStylesheet(":/ui/volButton/volButton.css");
    volButton->setObjectName("grey");
    volButton->setStyleSheet(volButtonStylesheet);

    QString micButtonStylesheet = Style::getStylesheet(":/ui/micButton/micButton.css");
    micButton->setObjectName("grey");
    micButton->setStyleSheet(micButtonStylesheet);

    setLayout(mainLayout);
    mainLayout->addWidget(chatWidget);
    mainLayout->addLayout(mainFootLayout);
    mainLayout->setMargin(0);

    footButtonsSmall->addWidget(emoteButton);
    footButtonsSmall->addWidget(fileButton);

    mainFootLayout->addWidget(msgEdit);
    mainFootLayout->addLayout(footButtonsSmall);
    mainFootLayout->addSpacing(5);
    mainFootLayout->addWidget(sendButton);
    mainFootLayout->setSpacing(0);

    headTextLayout->addStretch();
    headTextLayout->addWidget(nameLabel);
    headTextLayout->addStretch();

    micButtonsLayout->setSpacing(0);
    micButtonsLayout->addWidget(micButton, Qt::AlignTop | Qt::AlignRight);
    micButtonsLayout->addSpacing(4);
    micButtonsLayout->addWidget(volButton, Qt::AlignTop | Qt::AlignRight);

    buttonsLayout->addLayout(micButtonsLayout, 0, 0, 2, 1, Qt::AlignTop | Qt::AlignRight);
    buttonsLayout->addWidget(callButton, 0, 1, 2, 1, Qt::AlignTop);
    buttonsLayout->addWidget(videoButton, 0, 2, 2, 1, Qt::AlignTop);
    buttonsLayout->setVerticalSpacing(0);
    buttonsLayout->setHorizontalSpacing(4);

    headLayout->addWidget(avatar);
    headLayout->addSpacing(5);
    headLayout->addLayout(headTextLayout);
    headLayout->addLayout(buttonsLayout);

    headWidget->setLayout(headLayout);

    //Fix for incorrect layouts on OS X as per
    //https://bugreports.qt-project.org/browse/QTBUG-14591
    sendButton->setAttribute(Qt::WA_LayoutUsesWidgetRect);
    fileButton->setAttribute(Qt::WA_LayoutUsesWidgetRect);
    screenshotButton->setAttribute(Qt::WA_LayoutUsesWidgetRect);
    emoteButton->setAttribute(Qt::WA_LayoutUsesWidgetRect);
    micButton->setAttribute(Qt::WA_LayoutUsesWidgetRect);
    volButton->setAttribute(Qt::WA_LayoutUsesWidgetRect);
    callButton->setAttribute(Qt::WA_LayoutUsesWidgetRect);
    videoButton->setAttribute(Qt::WA_LayoutUsesWidgetRect);

    menu.addActions(chatWidget->actions());
    menu.addSeparator();
    menu.addAction(QIcon::fromTheme("document-save"), tr("Save chat log"), this, SLOT(onSaveLogClicked()));
    menu.addAction(QIcon::fromTheme("edit-clear"), tr("Clear displayed messages"), this, SLOT(clearChatArea(bool)));
    menu.addSeparator();

    connect(emoteButton, &QPushButton::clicked, this, &GenericChatForm::onEmoteButtonClicked);
    connect(chatWidget, &ChatLog::customContextMenuRequested, this, &GenericChatForm::onChatContextMenuRequested);

    new QShortcut(Qt::CTRL + Qt::SHIFT + Qt::Key_L, this, SLOT(clearChatArea()));

    chatWidget->setStyleSheet(Style::getStylesheet(":/ui/chatArea/chatArea.css"));
    headWidget->setStyleSheet(Style::getStylesheet(":/ui/chatArea/chatHead.css"));
    
    fileFlyout->setFixedSize(24, 24);
    fileFlyout->setParent(this);
    fileButton->installEventFilter(this);
    fileFlyout->installEventFilter(this);
}

void GenericChatForm::adjustFileMenuPosition()
{
    QPoint pos = fileButton->pos();
    QSize size = fileFlyout->size();
    fileFlyout->move(pos.x() - size.width(), pos.y());
}

void GenericChatForm::showFileMenu()
{
    if (!fileFlyout->isShown() && !fileFlyout->isBeingShown()) {
        adjustFileMenuPosition();
    }
    
    fileFlyout->animateShow();
}

void GenericChatForm::hideFileMenu()
{
    if(fileFlyout->isShown() || fileFlyout->isBeingShown())
        fileFlyout->animateHide();
    
}

bool GenericChatForm::isEmpty()
{
    return chatWidget->isEmpty();
}

ChatLog *GenericChatForm::getChatLog() const
{
    return chatWidget;
}

void GenericChatForm::setName(const QString &newName)
{
    nameLabel->setText(newName);
    nameLabel->setToolTip(newName); // for overlength names
}

void GenericChatForm::show(Ui::MainWindow &ui)
{
    ui.mainContent->layout()->addWidget(this);
    ui.mainHead->layout()->addWidget(headWidget);
    headWidget->show();
    QWidget::show();
}

void GenericChatForm::onChatContextMenuRequested(QPoint pos)
{
    QWidget* sender = (QWidget*)QObject::sender();
    pos = sender->mapToGlobal(pos);

    menu.exec(pos);
}

ChatMessage::Ptr GenericChatForm::addMessage(const ToxID& author, const QString &message, bool isAction,
                                             const QDateTime &datetime, bool isSent)
{
    QString authorStr = author.isMine() ? Core::getInstance()->getUsername() : resolveToxID(author);

    ChatMessage::Ptr msg;
    if (isAction)
    {
        msg = ChatMessage::createChatMessage(authorStr, message, ChatMessage::ACTION, false);
        previousId.clear();
    }
    else
    {
        msg = ChatMessage::createChatMessage(authorStr, message, ChatMessage::NORMAL, author.isMine());
<<<<<<< HEAD
        if ( (author == previousId) && (prevMsgDateTime.secsTo(QDateTime::currentDateTime()) < getChatLog()->repNameAfter) )
=======
        if (author == previousId)
>>>>>>> f3aa3073
            msg->hideSender();

        previousId = author;
        prevMsgDateTime = QDateTime::currentDateTime();
    }

    insertChatMessage(msg);

    if (isSent)
        msg->markAsSent(datetime);

    return msg;
}

ChatMessage::Ptr GenericChatForm::addSelfMessage(const QString &message, bool isAction, const QDateTime &datetime, bool isSent)
{
    return addMessage(Core::getInstance()->getSelfId(), message, isAction, datetime, isSent);
}

void GenericChatForm::addAlertMessage(const ToxID &author, QString message, QDateTime datetime)
{
    QString authorStr = resolveToxID(author);
    ChatMessage::Ptr msg = ChatMessage::createChatMessage(authorStr, message, ChatMessage::ALERT, author.isMine(), datetime);
    insertChatMessage(msg);

<<<<<<< HEAD
    if( (author == previousId) && (prevMsgDateTime.secsTo(QDateTime::currentDateTime()) < getChatLog()->repNameAfter) )
=======
    if (author == previousId)
>>>>>>> f3aa3073
        msg->hideSender();

    previousId = author;
    prevMsgDateTime = QDateTime::currentDateTime();
}

void GenericChatForm::onEmoteButtonClicked()
{
    // don't show the smiley selection widget if there are no smileys available
    if (SmileyPack::getInstance().getEmoticons().empty())
        return;

    EmoticonsWidget widget;
    connect(&widget, SIGNAL(insertEmoticon(QString)), this, SLOT(onEmoteInsertRequested(QString)));

    QWidget* sender = qobject_cast<QWidget*>(QObject::sender());
    if (sender)
    {
        QPoint pos = -QPoint(widget.sizeHint().width() / 2, widget.sizeHint().height()) - QPoint(0, 10);
        widget.exec(sender->mapToGlobal(pos));
    }
}

void GenericChatForm::onEmoteInsertRequested(QString str)
{
    // insert the emoticon
    QWidget* sender = qobject_cast<QWidget*>(QObject::sender());
    if (sender)
        msgEdit->insertPlainText(str);

    msgEdit->setFocus(); // refocus so that we can continue typing
}

void GenericChatForm::onSaveLogClicked()
{
    QString path = QFileDialog::getSaveFileName(0, tr("Save chat log"));
    if (path.isEmpty())
        return;

    QFile file(path);
    if (!file.open(QIODevice::WriteOnly | QIODevice::Text))
        return;

    QString plainText;
    auto lines = chatWidget->getLines();
    for (ChatLine::Ptr l : lines)
    {
        Timestamp* rightCol = dynamic_cast<Timestamp*>(l->getContent(2));
        ChatLineContent* middleCol = l->getContent(1);
        ChatLineContent* leftCol = l->getContent(0);

        QString timestamp = (!rightCol || rightCol->getTime().isNull()) ? tr("Not sent") : rightCol->getText();
        QString nick = leftCol->getText();
        QString msg = middleCol->getText();

        plainText += QString("[%2] %1\n%3\n\n").arg(nick, timestamp, msg);
    }

    file.write(plainText.toUtf8());
    file.close();
}

void GenericChatForm::onCopyLogClicked()
{
    chatWidget->copySelectedText();
}

void GenericChatForm::focusInput()
{
    msgEdit->setFocus();
}

void GenericChatForm::addSystemInfoMessage(const QString &message, ChatMessage::SystemMessageType type, const QDateTime &datetime)
{
    previousId.clear();
    insertChatMessage(ChatMessage::createChatInfoMessage(message, type, datetime));
}

void GenericChatForm::clearChatArea()
{
    clearChatArea(true);
}

void GenericChatForm::clearChatArea(bool notinform)
{
    chatWidget->clear();
    previousId = ToxID();

    if (!notinform)
        addSystemInfoMessage(tr("Cleared"), ChatMessage::INFO, QDateTime::currentDateTime());

    earliestMessage = QDateTime(); //null
    historyBaselineDate = QDateTime::currentDateTime();

    emit chatAreaCleared();
}

void GenericChatForm::onSelectAllClicked()
{
    chatWidget->selectAll();
}

QString GenericChatForm::resolveToxID(const ToxID &id)
{
    Friend *f = FriendList::findFriend(id);
    if (f)
    {
        return f->getDisplayedName();
    }
    else
    {
        for (auto it : GroupList::getAllGroups())
        {
            QString res = it->resolveToxID(id);
            if (res.size())
                return res;
        }
    }

    return QString();
}

void GenericChatForm::insertChatMessage(ChatMessage::Ptr msg)
{
    chatWidget->insertChatlineAtBottom(std::dynamic_pointer_cast<ChatLine>(msg));
}

void GenericChatForm::hideEvent(QHideEvent* event)
{
    hideFileMenu();
    QWidget::hideEvent(event);
}

void GenericChatForm::resizeEvent(QResizeEvent* event)
{
    adjustFileMenuPosition();
    QWidget::resizeEvent(event);
}

bool GenericChatForm::eventFilter(QObject* object, QEvent* event)
{
    if (object != this->fileButton && object != this->fileFlyout)
        return false;
    
    if (!qobject_cast<QWidget*>(object)->isEnabled())
        return false;
    
    switch(event->type())
    {
    case QEvent::Enter:
        showFileMenu();
        break;
        
    case QEvent::Leave: {
        QPoint pos = mapFromGlobal(QCursor::pos());
        QRect fileRect(fileFlyout->pos(), fileFlyout->size());
        fileRect = fileRect.united(QRect(fileButton->pos(), fileButton->size()));
        
        if (!fileRect.contains(pos))
            hideFileMenu();
        
    } break;
        
    case QEvent::MouseButtonPress:
        hideFileMenu();
        break;
        
    default:
        break;
    }
    
    return false;
}<|MERGE_RESOLUTION|>--- conflicted
+++ resolved
@@ -261,11 +261,7 @@
     else
     {
         msg = ChatMessage::createChatMessage(authorStr, message, ChatMessage::NORMAL, author.isMine());
-<<<<<<< HEAD
         if ( (author == previousId) && (prevMsgDateTime.secsTo(QDateTime::currentDateTime()) < getChatLog()->repNameAfter) )
-=======
-        if (author == previousId)
->>>>>>> f3aa3073
             msg->hideSender();
 
         previousId = author;
@@ -291,11 +287,7 @@
     ChatMessage::Ptr msg = ChatMessage::createChatMessage(authorStr, message, ChatMessage::ALERT, author.isMine(), datetime);
     insertChatMessage(msg);
 
-<<<<<<< HEAD
-    if( (author == previousId) && (prevMsgDateTime.secsTo(QDateTime::currentDateTime()) < getChatLog()->repNameAfter) )
-=======
-    if (author == previousId)
->>>>>>> f3aa3073
+    if ((author == previousId) && (prevMsgDateTime.secsTo(QDateTime::currentDateTime()) < getChatLog()->repNameAfter))
         msg->hideSender();
 
     previousId = author;
