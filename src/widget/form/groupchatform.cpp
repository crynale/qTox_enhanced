/*
    Copyright (C) 2014 by Project Tox <https://tox.im>

    This file is part of qTox, a Qt-based graphical interface for Tox.

    This program is libre software: you can redistribute it and/or modify
    it under the terms of the GNU General Public License as published by
    the Free Software Foundation, either version 3 of the License, or
    (at your option) any later version.
    This program is distributed in the hope that it will be useful,
    but WITHOUT ANY WARRANTY; without even the implied warranty of
    MERCHANTABILITY or FITNESS FOR A PARTICULAR PURPOSE.

    See the COPYING file for more details.
*/

#include "groupchatform.h"
#include "tabcompleter.h"
#include "src/group.h"
#include "src/widget/groupwidget.h"
#include "src/widget/tool/chattextedit.h"
#include "src/widget/croppinglabel.h"
#include "src/widget/maskablepixmapwidget.h"
#include "src/core/core.h"
#include "src/misc/style.h"
#include <QPushButton>
#include <QMimeData>
#include <QDragEnterEvent>
#include "src/historykeeper.h"
#include "src/misc/flowlayout.h"
#include <QDebug>
#include <QTimer>

GroupChatForm::GroupChatForm(Group* chatGroup)
    : group(chatGroup), inCall{false}
{
    nusersLabel = new QLabel();

    tabber = new TabCompleter(msgEdit, group);

    fileButton->setEnabled(false);
    if (group->isAvGroupchat())
    {
        videoButton->setEnabled(false);
        videoButton->setObjectName("grey");
    }
    else
    {
        videoButton->setVisible(false);
        callButton->setVisible(false);
        volButton->setVisible(false);
        micButton->setVisible(false);
    }

    nameLabel->setText(group->getGroupWidget()->getName());

    nusersLabel->setFont(Style::getFont(Style::Medium));
    nusersLabel->setText(GroupChatForm::tr("%1 users in chat","Number of users in chat").arg(group->getPeersCount()));
    nusersLabel->setObjectName("statusLabel");

    avatar->setPixmap(Style::scaleSvgImage(":/img/group_dark.svg", avatar->width(), avatar->height()), Qt::transparent);

    msgEdit->setObjectName("group");

    namesListLayout = new FlowLayout(0,5,0);
    QStringList names(group->getPeerList());
<<<<<<< HEAD
    QLabel *l;

=======
    
>>>>>>> 55d33fbc
    for (const QString& name : names)
    {
        QLabel *l = new QLabel(name);
        l->setTextFormat(Qt::PlainText);
        namesListLayout->addWidget(l);
    }

    headTextLayout->addWidget(nusersLabel);
    headTextLayout->addLayout(namesListLayout);
    headTextLayout->addStretch();

    nameLabel->setMinimumHeight(12);
    nusersLabel->setMinimumHeight(12);

    connect(sendButton, SIGNAL(clicked()), this, SLOT(onSendTriggered()));
    connect(msgEdit, SIGNAL(enterPressed()), this, SLOT(onSendTriggered()));
    connect(msgEdit, &ChatTextEdit::tabPressed, tabber, &TabCompleter::complete);
    connect(msgEdit, &ChatTextEdit::keyPressed, tabber, &TabCompleter::reset);
    connect(callButton, &QPushButton::clicked, this, &GroupChatForm::onCallClicked);
    connect(micButton, SIGNAL(clicked()), this, SLOT(onMicMuteToggle()));
    connect(volButton, SIGNAL(clicked()), this, SLOT(onVolMuteToggle()));
    connect(nameLabel, &CroppingLabel::textChanged, this, [=](QString text, QString orig)
        {if (text != orig) emit groupTitleChanged(group->getGroupId(), text.left(128));} );

    setAcceptDrops(true);
}

void GroupChatForm::onSendTriggered()
{
    QString msg = msgEdit->toPlainText();
    if (msg.isEmpty())
        return;

    msgEdit->setLastMessage(msg);
    msgEdit->clear();

    if (group->getPeersCount() != 1)
    {
        if (msg.startsWith("/me "))
        {
            msg = msg.right(msg.length() - 4);
            emit sendAction(group->getGroupId(), msg);
        }
        else
        {
            emit sendMessage(group->getGroupId(), msg);
        }
    }
    else
    {
        if (msg.startsWith("/me "))
            addSelfMessage(msg.right(msg.length() - 4), true, QDateTime::currentDateTime(), true);
        else
            addSelfMessage(msg, false, QDateTime::currentDateTime(), true);
    }
}

void GroupChatForm::onUserListChanged()
{
    nusersLabel->setText(tr("%1 users in chat").arg(group->getPeersCount()));

    QLayoutItem *child;
    while ((child = namesListLayout->takeAt(0)))
    {
        child->widget()->hide();
        delete child->widget();
        delete child;
    }
    peerLabels.clear();

    // the list needs peers in peernumber order, nameLayout needs alphabetical
    QMap<QString, QLabel*> orderizer;

    // first traverse in peer number order, storing the QLabels as necessary
    QStringList names = group->getPeerList();
    unsigned nNames = names.size();
    for (unsigned i=0; i<nNames; ++i)
    {
        peerLabels.append(new QLabel(names[i]));
        peerLabels[i]->setTextFormat(Qt::PlainText);
        orderizer[names[i]] = peerLabels[i];
        if (group->isSelfPeerNumber(i))
            peerLabels[i]->setStyleSheet("QLabel {color : green;}");
    }
    // now alphabetize and add to layout
    names.sort(Qt::CaseInsensitive);
    for (unsigned i=0; i<nNames; ++i)
    {
        QLabel* label = orderizer[names[i]];
        if (i != nNames - 1)
            label->setText(label->text() + ", ");

        namesListLayout->addWidget(label);
    }

    // Enable or disable call button
    if (group->getPeersCount() != 1)
    {
        callButton->setEnabled(true);
        callButton->setObjectName("green");
        callButton->style()->polish(callButton);
        callButton->setToolTip(tr("Start audio call"));
    }
    else
    {
        callButton->setEnabled(false);
        callButton->setObjectName("grey");
        callButton->style()->polish(callButton);
        callButton->setToolTip("");
    }
}

void GroupChatForm::peerAudioPlaying(int peer)
{
    peerLabels[peer]->setStyleSheet("QLabel {color : red;}");
    if (!peerAudioTimers[peer])
    {
        peerAudioTimers[peer] = new QTimer(this);
        peerAudioTimers[peer]->setSingleShot(true);
        connect(peerAudioTimers[peer], &QTimer::timeout, [=]{this->peerLabels[peer]->setStyleSheet("");
                                                             delete this->peerAudioTimers[peer];
                                                             this->peerAudioTimers[peer] = nullptr;});
    }
    peerAudioTimers[peer]->start(500);
}

void GroupChatForm::dragEnterEvent(QDragEnterEvent *ev)
{
    if (ev->mimeData()->hasFormat("friend"))
        ev->acceptProposedAction();
}

void GroupChatForm::dropEvent(QDropEvent *ev)
{
    if (ev->mimeData()->hasFormat("friend"))
    {
        int friendId = ev->mimeData()->data("friend").toInt();
        Core::getInstance()->groupInviteFriend(friendId, group->getGroupId());
    }
}

void GroupChatForm::onMicMuteToggle()
{
    if (audioInputFlag == true)
    {
        if (micButton->objectName() == "red")
        {
            Core::getInstance()->enableGroupCallMic(group->getGroupId());
            micButton->setObjectName("green");
            micButton->setToolTip(tr("Mute microphone"));
        }
        else
        {
            Core::getInstance()->disableGroupCallMic(group->getGroupId());
            micButton->setObjectName("red");
            micButton->setToolTip(tr("Unmute microphone"));
        }

        Style::repolish(micButton);
    }
}

void GroupChatForm::onVolMuteToggle()
{
    if (audioOutputFlag == true)
    {
        if (volButton->objectName() == "red")
        {
            Core::getInstance()->enableGroupCallVol(group->getGroupId());
            volButton->setObjectName("green");
            volButton->setToolTip(tr("Mute call"));
        }
        else
        {
            Core::getInstance()->disableGroupCallVol(group->getGroupId());
            volButton->setObjectName("red");
            volButton->setToolTip(tr("Unmute call"));
        }

        Style::repolish(volButton);
    }
}

void GroupChatForm::onCallClicked()
{
    if (!inCall)
    {
        Core::getInstance()->joinGroupCall(group->getGroupId());
        audioInputFlag = true;
        audioOutputFlag = true;
        callButton->setObjectName("red");
        callButton->style()->polish(callButton);
        callButton->setToolTip(tr("End audio call"));
        micButton->setObjectName("green");
        micButton->style()->polish(micButton);
        micButton->setToolTip(tr("Mute microphone"));
        volButton->setObjectName("green");
        volButton->style()->polish(volButton);
        volButton->setToolTip(tr("Mute call"));
        inCall = true;
    }
    else
    {
        Core::getInstance()->leaveGroupCall(group->getGroupId());
        audioInputFlag = false;
        audioOutputFlag = false;
        callButton->setObjectName("green");
        callButton->style()->polish(callButton);
        callButton->setToolTip(tr("Start audio call"));
        micButton->setObjectName("grey");
        micButton->style()->polish(micButton);
        micButton->setToolTip("");
        volButton->setObjectName("grey");
        volButton->style()->polish(volButton);
        volButton->setToolTip("");
        inCall = false;
    }
}

void GroupChatForm::keyPressEvent(QKeyEvent* ev)
{
    // Push to talk (CTRL+P)
    if (ev->key() == Qt::Key_P && (ev->modifiers() & Qt::ControlModifier) && inCall)
    {
        Core* core = Core::getInstance();
        if (!core->isGroupCallMicEnabled(group->getGroupId()))
        {
            core->enableGroupCallMic(group->getGroupId());
            micButton->setObjectName("green");
            micButton->style()->polish(micButton);
            Style::repolish(micButton);
        }
    }

    if (msgEdit->hasFocus())
        return;
}

void GroupChatForm::keyReleaseEvent(QKeyEvent* ev)
{
    // Push to talk (CTRL+P)
    if (ev->key() == Qt::Key_P && (ev->modifiers() & Qt::ControlModifier) && inCall)
    {
        Core* core = Core::getInstance();
        if (core->isGroupCallMicEnabled(group->getGroupId()))
        {
            core->disableGroupCallMic(group->getGroupId());
            micButton->setObjectName("red");
            micButton->style()->polish(micButton);
            Style::repolish(micButton);
        }
    }

    if (msgEdit->hasFocus())
        return;
}<|MERGE_RESOLUTION|>--- conflicted
+++ resolved
@@ -64,19 +64,14 @@
 
     namesListLayout = new FlowLayout(0,5,0);
     QStringList names(group->getPeerList());
-<<<<<<< HEAD
-    QLabel *l;
-
-=======
     
->>>>>>> 55d33fbc
     for (const QString& name : names)
     {
         QLabel *l = new QLabel(name);
         l->setTextFormat(Qt::PlainText);
         namesListLayout->addWidget(l);
     }
-
+    
     headTextLayout->addWidget(nusersLabel);
     headTextLayout->addLayout(namesListLayout);
     headTextLayout->addStretch();
