/*
    Copyright (C) 2014 by Project Tox <https://tox.im>

    This file is part of qTox, a Qt-based graphical interface for Tox.

    This program is libre software: you can redistribute it and/or modify
    it under the terms of the GNU General Public License as published by
    the Free Software Foundation, either version 3 of the License, or
    (at your option) any later version.
    This program is distributed in the hope that it will be useful,
    but WITHOUT ANY WARRANTY; without even the implied warranty of
    MERCHANTABILITY or FITNESS FOR A PARTICULAR PURPOSE.

    See the COPYING file for more details.
*/

#ifndef WIDGET_H
#define WIDGET_H

#include <QMainWindow>
#include "widget/form/addfriendform.h"
#include "widget/form/settingswidget.h"
#include "widget/form/settings/identityform.h"
#include "widget/form/filesform.h"
#include "corestructs.h"

#define PIXELS_TO_ACT 7

namespace Ui {
class MainWindow;
}

class GenericChatroomWidget;
class Group;
struct Friend;
class QSplitter;
class SelfCamView;
class QMenu;
class Core;
class Camera;
class FriendListWidget;
class MaskablePixmapWidget;

class Widget : public QMainWindow
{
    Q_OBJECT

public:
    explicit Widget(QWidget *parent = 0);
    void setCentralWidget(QWidget *widget, const QString &widgetName);
    QString getUsername();
    Core* getCore();
    QThread* getCoreThread();
    Camera* getCamera();
    static Widget* getInstance();
    void newMessageAlert();
    bool isFriendWidgetCurActiveWidget(Friend* f);
    bool getIsWindowMinimized();
    ~Widget();

    virtual void closeEvent(QCloseEvent *event);

signals:
    void friendRequestAccepted(const QString& userId);
    void friendRequested(const QString& friendAddress, const QString& message);
    void statusSet(Status status);
    void statusSelected(Status status);
    void usernameChanged(const QString& username);
    void statusMessageChanged(const QString& statusMessage);

private slots:
    void onConnected();
    void onDisconnected();
    void onStatusSet(Status status);
    void onAddClicked();
    void onGroupClicked();
    void onTransferClicked();
    void onSettingsClicked();
    void onFailedToStartCore();
    void onBadProxyCore();
    void onAvatarClicked();
    void onSelfAvatarLoaded(const QPixmap &pic);
    void onUsernameChanged(const QString& newUsername, const QString& oldUsername);
    void onStatusMessageChanged(const QString& newStatusMessage, const QString& oldStatusMessage);
<<<<<<< HEAD
    //void onUsernameChanged();
    //void onStatusMessageChanged();
=======
>>>>>>> 20f2dac7
    void setUsername(const QString& username);
    void setStatusMessage(const QString &statusMessage);
    void addFriend(int friendId, const QString& userId);
    void addFriendFailed(const QString& userId);
    void onFriendStatusChanged(int friendId, Status status);
    void onFriendStatusMessageChanged(int friendId, const QString& message);
    void onFriendUsernameChanged(int friendId, const QString& username);
    void onChatroomWidgetClicked(GenericChatroomWidget *);
    void onFriendMessageReceived(int friendId, const QString& message, bool isAction);
    void onFriendRequestReceived(const QString& userId, const QString& message);
    void onEmptyGroupCreated(int groupId);
    void onGroupInviteReceived(int32_t friendId, const uint8_t *publicKey,uint16_t length);
    void onGroupMessageReceived(int groupnumber, const QString& message, const QString& author);
    void onGroupNamelistChanged(int groupnumber, int peernumber, uint8_t change);
    void removeFriend(int friendId);
    void clearFriends();
    void copyFriendIdToClipboard(int friendId);
    void removeGroup(int groupId);
    void setStatusOnline();
    void setStatusAway();
    void setStatusBusy();
    void onMessageSendResult(int friendId, const QString& message, int messageId);
    void onGroupSendResult(int groupId, const QString& message, int result);
    void playRingtone();

private:
    void hideMainForms();
    virtual bool event(QEvent * e);
    Group* createGroup(int groupId);
    void removeFriend(Friend* f);

private:
    Ui::MainWindow *ui;
    QSplitter *centralLayout;
    QPoint dragPosition;
    Core* core;
    QThread* coreThread;
    AddFriendForm friendForm;
    SettingsWidget* settingsWidget;
    FilesForm filesForm;
    static Widget* instance;
    GenericChatroomWidget* activeChatroomWidget;
    FriendListWidget* contactListWidget;
    Camera* camera;
    MaskablePixmapWidget* profilePicture;
    bool notify(QObject *receiver, QEvent *event);
};

#endif // WIDGET_H<|MERGE_RESOLUTION|>--- conflicted
+++ resolved
@@ -82,11 +82,6 @@
     void onSelfAvatarLoaded(const QPixmap &pic);
     void onUsernameChanged(const QString& newUsername, const QString& oldUsername);
     void onStatusMessageChanged(const QString& newStatusMessage, const QString& oldStatusMessage);
-<<<<<<< HEAD
-    //void onUsernameChanged();
-    //void onStatusMessageChanged();
-=======
->>>>>>> 20f2dac7
     void setUsername(const QString& username);
     void setStatusMessage(const QString &statusMessage);
     void addFriend(int friendId, const QString& userId);
